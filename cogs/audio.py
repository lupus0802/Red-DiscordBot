import discord
from discord.ext import commands
import threading
import os
from random import shuffle, choice
from cogs.utils.dataIO import fileIO
from cogs.utils import checks
from __main__ import send_cmd_help
import re
import logging
import collections
import copy
import asyncio
import math
import time
import inspect

__author__ = "tekulvw"
__version__ = "0.0.1"

log = logging.getLogger("red.audio")
log.setLevel(logging.DEBUG)

__author__ = "tekulvw"
__version__ = "0.0.1"

log = logging.getLogger("red.audio")
log.setLevel(logging.DEBUG)

try:
    import youtube_dl
except:
    youtube_dl = None

try:
    if not discord.opus.is_loaded():
        discord.opus.load_opus('libopus-0.dll')
except OSError:  # Incorrect bitness
    opus = False
except:  # Missing opus
    opus = None
else:
    opus = True

youtube_dl_options = {
    'format': 'bestaudio/best',
    'extractaudio': True,
    'audioformat': "mp3",
    'outtmpl': '%(id)s',
    'noplaylist': True,
    'nocheckcertificate': True,
    'ignoreerrors': True,
    'quiet': True,
    'no_warnings': True,
    'outtmpl': "data/audio/cache/%(id)s",
    'default_search': 'auto'
}


class MaximumLength(Exception):
    def __init__(self, m):
        self.message = m

    def __str__(self):
        return self.message


class NotConnected(Exception):
    pass


class AuthorNotConnected(NotConnected):
    pass


class VoiceNotConnected(NotConnected):
    pass


class ConnectTimeout(NotConnected):
    pass


class InvalidURL(Exception):
    pass


class InvalidSong(InvalidURL):
    pass


class InvalidPlaylist(InvalidSong):
    pass


class deque(collections.deque):
    def __init__(self, *args, **kwargs):
        super().__init__(*args, **kwargs)

    def peek(self):
        ret = self.pop()
        self.append(ret)
        return copy.deepcopy(ret)

    def peekleft(self):
        ret = self.popleft()
        self.appendleft(ret)
        return copy.deepcopy(ret)


class Song:
    def __init__(self, **kwargs):
        self.__dict__ = kwargs
        self.title = kwargs.pop('title', None)
        self.id = kwargs.pop('id', None)
        self.url = kwargs.pop('url', None)
        self.duration = kwargs.pop('duration', "")


class Playlist:
    def __init__(self, server=None, sid=None, name=None, author=None, url=None,
                 playlist=None, **kwargs):
        self.server = server
        self._sid = sid
        self.name = name
        self.author = author
        self.url = url
        if url is None and "link" in kwargs:
            self.url = kwargs.get('link')
        self.playlist = playlist

    @property
    def filename(self):
        f = "data/audio/playlists"
        f = os.path.join(f, self.sid, self.name + ".txt")
        return f

    def to_json(self):
        ret = {"author": self.author, "playlist": self.playlist,
               "link": self.url}
        return ret

    @property
    def sid(self):
        if self._sid:
            return self._sid
        elif self.server:
            return self.server.id
        else:
            return None


class Downloader(threading.Thread):
    def __init__(self, url, max_duration=None, download=False,
                 cache_path="data/audio/cache", *args, **kwargs):
        super().__init__(*args, **kwargs)
        self.url = url
        self.max_duration = max_duration
        self.done = False
        self.song = None
        self.failed = False
        self._download = download
        self._yt = None

    def run(self):
        try:
            self.get_info()
            if self._download:
                self.download()
        except:
            self.done = True
            self.failed = True
        else:
            self.done = True

    def download(self):
        if self.max_duration and self.song.duration > self.max_duration:
            log.debug("not downloading {} because of duration".format(
                self.song.id))
            return

        if not os.path.isfile('data/audio/cache' + self.song.id):
            video = self._yt.extract_info(self.url)
            self.song = Song(**video)

    def get_info(self):
        if self._yt is None:
            self._yt = youtube_dl.YoutubeDL(youtube_dl_options)
        if "[SEARCH:]" not in self.url:
            video = self._yt.extract_info(self.url, download=False,
                                          process=False)
        else:
            video = self._yt.extract_info(self.url, download=False,
                                          process=False)
            self.url = "https://youtube.com/watch?v={}".format(
                video["entries"][0]["id"])

        self.song = Song(**video)


class Audio:
    """Music Streaming."""

    def __init__(self, bot):
        self.bot = bot
        self.queue = {}  # add deque's, repeat
        self.downloaders = {}  # sid: object
        self.settings = fileIO("data/audio/settings.json", 'load')
        self.server_specific_setting_keys = ["VOLUME", "QUEUE_MODE",
                                             "VOTE_THRESHOLD"]
        self.cache_path = "data/audio/cache"
        self.local_playlist_path = "data/audio/localtracks"

    def _add_to_queue(self, server, url):
        if server.id not in self.queue:
            self._setup_queue(server)
        self.queue[server.id]["QUEUE"].append(url)

    def _add_to_temp_queue(self, server, url):
        if server.id not in self.queue:
            self._setup_queue(server)
        self.queue[server.id]["TEMP_QUEUE"].append(url)

    def _addleft_to_queue(self, server, url):
        if server.id not in self.queue:
            self._setup_queue()
        self.queue[server.id]["QUEUE"].appendleft(url)

    def _cache_desired_files(self):
        filelist = []
        for server in self.downloaders:
            song = self.downloaders[server].song
            try:
                filelist.append(song.id)
            except AttributeError:
                pass
        shuffle(filelist)
        return filelist

    def _cache_max(self):
        setting_max = self.settings["MAX_CACHE"]
        return max([setting_max, self._cache_min()])  # enforcing hard limit

    def _cache_min(self):
        x = self._server_count()
        return max([60, 48 * math.log(x) * x**0.3])  # log is not log10

    def _cache_required_files(self):
        queue = copy.deepcopy(self.queue)
        filelist = []
        for server in queue:
            now_playing = queue[server].get("NOW_PLAYING")
            try:
                filelist.append(now_playing.id)
            except AttributeError:
                pass
        return filelist

    def _cache_size(self):
        songs = os.listdir(self.cache_path)
        size = sum(map(lambda s: os.path.getsize(
            os.path.join(self.cache_path, s)) / 10**6, songs))
        return size

    def _cache_too_large(self):
        if self._cache_size() > self._cache_max():
            return True
        return False

    def _clear_queue(self, server):
        if server.id not in self.queue:
            return
        self.queue[server.id]["QUEUE"] = deque()
        self.queue[server.id]["TEMP_QUEUE"] = deque()

    async def _create_ffmpeg_player(self, server, filename, local=False):
        """This function will guarantee we have a valid voice client,
            even if one doesn't exist previously."""
        voice_channel_id = self.queue[server.id]["VOICE_CHANNEL_ID"]
        voice_client = self.voice_client(server)

        if voice_client is None:
            log.debug("not connected when we should be in sid {}".format(
                server.id))
            to_connect = self.bot.get_channel(voice_channel_id)
            if to_connect is None:
                raise VoiceNotConnected("Okay somehow we're not connected and"
                                        " we have no valid channel to"
                                        " reconnect to. In other words...LOL"
                                        " REKT.")
            log.debug("valid reconnect channel for sid"
                      " {}, reconnecting...".format(server.id))
            await self._join_voice_channel(to_connect)  # SHIT
        elif voice_client.channel.id != voice_channel_id:
            # This was decided at 3:45 EST in #advanced-testing by 26
            self.queue[server.id]["VOICE_CHANNEL_ID"] = voice_client.channel.id
            log.debug("reconnect chan id for sid {} is wrong, fixing".format(
                server.id))

        # Okay if we reach here we definitively have a working voice_client

        if local:
            song_filename = os.path.join(self.local_playlist_path, filename)
        else:
            song_filename = os.path.join(self.cache_path, filename)

        use_avconv = self.settings["AVCONV"]
        volume = self.get_server_settings(server)["VOLUME"] / 100
        options = '-filter "volume=volume={}"'.format(volume)

        try:
            voice_client.audio_player.process.kill()
            log.debug("killed old player")
        except AttributeError:
            pass

        log.debug("making player on sid {}".format(server.id))

        voice_client.audio_player = voice_client.create_ffmpeg_player(
            song_filename, use_avconv=use_avconv, options=options)

        return voice_client  # Just for ease of use, it's modified in-place

    # TODO: _current_playlist

    # TODO: _current_song

    def _delete_playlist(self, server, name):
        if not name.endswith('.txt'):
            name = name + ".txt"
        try:
            os.remove(os.path.join('data/audio/playlists', server.id, name))
        except OSError:
            pass
        except WindowsError:
            pass

    # TODO: _disable_controls()

    async def _disconnect_voice_client(self, server):
        if not self.voice_connected(server):
            return

        voice_client = self.voice_client(server)

        await voice_client.disconnect()

    async def _download_next(self, server, curr_dl, next_dl):
        """Checks to see if we need to download the next, and does.

        Both curr_dl and next_dl should already be started."""
        if curr_dl.song is None:
            # Only happens when the downloader thread hasn't initialized fully
            #   There's no reason to wait if we can't compare
            return

        max_length = self.settings["MAX_LENGTH"]

        while next_dl.is_alive():
            await asyncio.sleep(0.5)

        if curr_dl.song.id != next_dl.song.id:
            log.debug("downloader ID's mismatch on sid {}".format(server.id) +
                      " gonna start dl-ing the next thing on the queue"
                      " id {}".format(next_dl.song.id))
            self.downloaders[server.id] = Downloader(next_dl.url, max_length,
                                                     download=True)
            self.downloaders[server.id].start()

    def _dump_cache(self, ignore_desired=False):
        reqd = self._cache_required_files()
        log.debug("required cache files:\n\t{}".format(reqd))

        opt = self._cache_desired_files()
        log.debug("desired cache files:\n\t{}".format(opt))

        prev_size = self._cache_size()

        for file in os.listdir(self.cache_path):
            if file not in reqd:
                if ignore_desired or file not in opt:
                    try:
                        os.remove(os.path.join(self.cache_path, file))
                    except OSError:
                        # A directory got in the cache?
                        pass
                    except WindowsError:
                        # Removing a file in use, reqd failed
                        pass

        post_size = self._cache_size()
        dumped = prev_size - post_size

        if not ignore_desired and self._cache_too_large():
            log.debug("must dump desired files")
            return dumped + self._dump_cache(ignore_desired=True)

        log.debug("dumped {} MB of audio files".format(dumped))

        return dumped

    # TODO: _enable_controls()

    def _get_queue_nowplaying(self, server):
        if server.id not in self.queue:
            return None

        return self.queue[server.id]["NOW_PLAYING"]

    async def _guarantee_downloaded(self, server, url):
        max_length = self.settings["MAX_LENGTH"]
        if server.id not in self.downloaders:  # We don't have a downloader
            log.debug("sid {} not in downloaders, making one".format(
                server.id))
            self.downloaders[server.id] = Downloader(url, max_length)

        if self.downloaders[server.id].url != url:  # Our downloader is old
            # I'm praying to Jeezus that we don't accidentally lose a running
            #   Downloader
            log.debug("sid {} in downloaders but wrong url".format(server.id))
            self.downloaders[server.id] = Downloader(url, max_length)

        try:
            # We're assuming we have the right thing in our downloader object
            self.downloaders[server.id].start()
            log.debug("starting our downloader for sid {}".format(server.id))
        except RuntimeError:
            # Queue manager already started it for us, isn't that nice?
            pass

        while self.downloaders[server.id].is_alive():  # Getting info w/o DL
            await asyncio.sleep(0.5)

        song = self.downloaders[server.id].song
        log.debug("sid {} wants to play songid {}".format(server.id, song.id))

        # Now we check to see if we have a cache hit
        cache_location = os.path.join(self.cache_path, song.id)
        if not os.path.exists(cache_location):
            log.debug("cache miss on song id {}".format(song.id))
            self.downloaders[server.id] = Downloader(url, max_length,
                                                     download=True)
            self.downloaders[server.id].start()

            while self.downloaders[server.id].is_alive():
                await asyncio.sleep(0.5)

            song = self.downloaders[server.id].song
        else:
            log.debug("cache hit on song id {}".format(song.id))

        return song

    def _list_local_playlists(self):
        ret = []
        for thing in os.listdir(self.local_playlist_path):
            if os.path.isdir(os.path.join(self.local_playlist_path, thing)):
                ret.append(thing)
        log.debug("local playlists:\n\t{}".format(ret))
        return ret

    def _is_queue_playlist(self, server):
        if server.id not in self.queue:
            return False

        return self.queue[server.id]["PLAYLIST"]

    async def _join_voice_channel(self, channel):
        server = channel.server
        if server.id in self.queue:
            self.queue[server.id]["VOICE_CHANNEL_ID"] = channel.id
        try:
            await self.bot.join_voice_channel(channel)
        except asyncio.futures.TimeoutError as e:
            log.exception(e)
            raise ConnectTimeout("We timed out connecting to a voice channel")

    def _kill_player(self, server):
        try:
            self.voice_client(server).audio_player.process.kill()
        except AttributeError:
            pass

    def _list_playlists(self, server):
        try:
            server = server.id
        except:
            pass
        path = "data/audio/playlists"
        old_playlists = [f[:-4] for f in os.listdir(path)
                         if f.endswith(".txt")]
        path = os.path.join(path, server)
<<<<<<< HEAD
        new_playlists = [f[:-4] for f in os.listdir(path)
                         if f.endswith(".txt")]
=======
        if os.path.exists(path):
            new_playlists = [f[:-4] for f in os.listdir(path) if f.endswith(".txt")]
        else:
            new_playlists = []
>>>>>>> 53fcd73e
        return list(set(old_playlists + new_playlists))

    def _list_local_playlists(self):
        ret = []
        for thing in os.listdir(self.local_playlist_path):
            if os.path.isdir(os.path.join(self.local_playlist_path, thing)):
                ret.append(thing)
        log.debug("local playlists:\n\t{}".format(ret))
        return ret

    def _load_playlist(self, server, name, local=True):
        try:
            server = server.id
        except:
            pass

        f = "data/audio/playlists"
        if local:
            f = os.path.join(f, server, name + ".txt")
        else:
            f = os.path.join(f, name + ".txt")
        kwargs = fileIO(f, 'load')

        kwargs['name'] = name
        kwargs['sid'] = server

        return Playlist(**kwargs)

    def _local_playlist_songlist(self, name):
        dirpath = os.path.join(self.local_playlist_path, name)
        return os.listdir(dirpath)

    def _make_local_song(self, filename):
        # filename should be playlist_folder/file_name
        folder, song = os.path.split(filename)
        return Song(name=song, id=filename, title=song, url=filename)

    def _make_playlist(self, author, url, songlist):
        try:
            author = author.id
        except:
            pass

        return Playlist(author=author, url=url, playlist=songlist)

    def _match_sc_playlist(self, url):
        return self._match_sc_url(url)

    def _match_yt_playlist(self, url):
        if not self._match_yt_url(url):
            return False
        yt_playlist = re.compile(
            r'^(https?\:\/\/)?(www\.)?(youtube\.com|youtu\.?be)'
            r'(\/playlist\?).*(list=)(.*)(&|$)')
        # Group 6 should be the list ID
        if yt_playlist.match(url):
            return True
        return False

    def _match_sc_url(self, url):
        sc_url = re.compile(
            r'^(https?\:\/\/)?(www\.)?(soundcloud\.com\/)')
        if sc_url.match(url):
            return True
        return False

    def _match_yt_url(self, url):
        yt_link = re.compile(
            r'^(https?\:\/\/)?(www\.|m\.)?(youtube\.com|youtu\.?be)\/.+$')
        if yt_link.match(url):
            return True
        return False

    # TODO: _next_songs_in_queue

    async def _parse_playlist(self, url):
        if self._match_sc_playlist(url):
            return await self._parse_sc_playlist(url)
        elif self._match_yt_playlist(url):
            return await self._parse_yt_playlist(url)
        raise InvalidPlaylist("The given URL is neither a Soundcloud or"
                              " YouTube playlist.")

    async def _parse_sc_playlist(self, url):
        playlist = []
        d = Downloader(url)
        d.start()

        while d.is_alive():
            await asyncio.sleep(0.5)

        for entry in d.song.entries:
            if entry.url[4] != "s":
                song_url = "https{}".format(entry.url[4:])
                playlist.append(song_url)
            else:
                playlist.append(entry.url)

    async def _parse_yt_playlist(self, url):
        d = Downloader(url)
        d.start()
        playlist = []

        while d.is_alive():
            await asyncio.sleep(0.5)

        for entry in d.song.entries:
            try:
                song_url = "https://www.youtube.com/watch?v={}".format(
                    entry['id'])
                playlist.append(song_url)
            except AttributeError:
                pass
            except TypeError:
                pass

        log.debug("song list:\n\t{}".format(playlist))

        return playlist

    async def _play(self, sid, url):
        """Returns the song object of what's playing"""
        if type(sid) is not discord.Server:
            server = self.bot.get_server(sid)
        else:
            server = sid

        assert type(server) is discord.Server
        log.debug('starting to play on "{}"'.format(server.name))

        if self._valid_playable_url(url):
            song = await self._guarantee_downloaded(server, url)
            local = False
        else:  # Assume local
            try:
                song = self._make_local_song(url)
                local = True
            except FileNotFoundError:
                raise

        voice_client = await self._create_ffmpeg_player(server, song.id,
                                                        local=local)
        # That ^ creates the audio_player property

        voice_client.audio_player.start()
        log.debug("starting player on sid {}".format(server.id))

        return song

    def _play_playlist(self, server, playlist):
        try:
            songlist = playlist.playlist
            name = playlist.name
        except AttributeError:
            songlist = playlist
            name = True

        log.debug("setting up playlist {} on sid {}".format(name, server.id))

        self._stop_player(server)
        self._stop_downloader(server)
        self._clear_queue(server)

        log.debug("finished resetting state on sid {}".format(server.id))

        self._setup_queue(server)
        self._set_queue_playlist(server, name)
        self._set_queue_repeat(server, True)
        self._set_queue(server, songlist)

    def _play_local_playlist(self, server, name):
        songlist = self._local_playlist_songlist(name)

        ret = []
        for song in songlist:
            ret.append(os.path.join(name, song))

        ret_playlist = Playlist(server=server, name=name, playlist=ret)
        self._play_playlist(server, ret_playlist)

    def _player_count(self):
        count = 0
        queue = copy.deepcopy(self.queue)
        for sid in queue:
            server = self.bot.get_server(sid)
            try:
                vc = self.voice_client(server)
                if vc.audio_player.is_playing():
                    count += 1
            except:
                pass
        return count

    def _playlist_exists(self, server, name):
        return self._playlist_exists_local(server, name) or \
            self._playlist_exists_global(name)

    def _playlist_exists_global(self, name):
        f = "data/audio/playlists"
        f = os.path.join(f, name + ".txt")
        log.debug('checking for {}'.format(f))

        return fileIO(f, 'check')

    def _playlist_exists_local(self, server, name):
        try:
            server = server.id
        except AttributeError:
            pass

        f = "data/audio/playlists"
        f = os.path.join(f, server, name + ".txt")
        log.debug('checking for {}'.format(f))

        return fileIO(f, 'check')

    def _remove_queue(self, server):
        if server.id in self.queue:
            del self.queue[server.id]

    def _save_playlist(self, server, name, playlist):
        sid = server.id
        try:
            f = playlist.filename
            playlist = playlist.to_json()
            log.debug("got playlist object")
        except AttributeError:
            f = os.path.join("data/audio/playlists", sid, name + ".txt")

        head, _ = os.path.split(f)
        if not os.path.exists(head):
            os.makedirs(head)

        log.debug("saving playlist '{}' to {}:\n\t{}".format(name, f,
                                                             playlist))
        fileIO(f, 'save', playlist)

    def _shuffle_queue(self, server):
        shuffle(self.queue[server.id]["QUEUE"])

    def _shuffle_temp_queue(self, server):
        shuffle(self.queue[server.id]["TEMP_QUEUE"])

    def _server_count(self):
        return max([1, len(self.bot.servers)])

    def _set_queue(self, server, songlist):
        if server.id in self.queue:
            self._clear_queue(server)
        else:
            self._setup_queue(server)
        self.queue[server.id]["QUEUE"].extend(songlist)

    def _set_queue_channel(self, server, channel):
        if server.id not in self.queue:
            return

        try:
            channel = channel.id
        except AttributeError:
            pass

        self.queue[server.id]["VOICE_CHANNEL_ID"] = channel

    def _set_queue_nowplaying(self, server, song):
        if server.id not in self.queue:
            return

        self.queue[server.id]["NOW_PLAYING"] = song

    def _set_queue_playlist(self, server, name=True):
        if server.id not in self.queue:
            self._setup_queue(server)

        self.queue[server.id]["PLAYLIST"] = name

    def _set_queue_repeat(self, server, value):
        if server.id not in self.queue:
            self._setup_queue(server)

        self.queue[server.id]["REPEAT"] = value

    def _setup_queue(self, server):
        self.queue[server.id] = {"REPEAT": False, "PLAYLIST": False,
                                 "VOICE_CHANNEL_ID": None,
                                 "QUEUE": deque(), "TEMP_QUEUE": deque(),
                                 "NOW_PLAYING": None}

    def _stop(self, server):
        self._clear_queue(server)
        self._stop_player(server)
        self._stop_downloader(server)

    async def _stop_and_disconnect(self, server):
        self._stop(server)
        await self._disconnect_voice_client(server)

    def _stop_downloader(self, server):
        if server.id not in self.downloaders:
            return

        del self.downloaders[server.id]

    def _stop_player(self, server):
        if not self.voice_connected(server):
            return

        voice_client = self.voice_client(server)

        if hasattr(voice_client, 'audio_player'):
            voice_client.audio_player.stop()
            self._kill_player(server)
            del voice_client.audio_player

    def _valid_playlist_name(self, name):
        for l in name:
            if l.isdigit() or l.isalpha() or l == "_":
                pass
            else:
                return False
        return True

    def _valid_playable_url(self, url):
        yt = self._match_yt_url(url)
        sc = self._match_sc_url(url)
        if yt or sc:  # TODO: Add sc check
            return True
        return False

    @commands.group(pass_context=True)
    async def audioset(self, ctx):
        """Audio settings."""
        if ctx.invoked_subcommand is None:
            await send_cmd_help(ctx)
            return

    @audioset.command(name="cachemax")
    @checks.is_owner()
    async def audioset_cachemax(self, size: int):
        """Set the max cache size in MB"""
        if size < self._cache_min():
            await self.bot.say("Sorry, but because of the number of servers"
                               " that your bot is in I cannot safely allow"
                               " you to have less than {} MB of cache.".format(
                                   self._cache_min()))
            return

        self.settings["MAX_CACHE"] = size
        await self.bot.say("Max cache size set to {} MB.".format(size))
        self.save_settings

    @audioset.command(name="maxlength")
    @checks.is_owner()
    async def audioset_maxlength(self, length: int):
        """Maximum track length (seconds) for requested links"""
        if length <= 0:
            await self.bot.say("Wow, a non-positive length value...aren't"
                               " you smart.")
            return
        self.settings["MAX_LENGTH"] = length
        await self.bot.say("Maximum length is now {} seconds.".format(length))
        self.save_settings()

    @audioset.command(name="player")
    @checks.is_owner()
    async def audioset_player(self):
        """Toggles between Ffmpeg and Avconv"""
        self.settings["AVCONV"] = not self.settings["AVCONV"]
        if self.settings["AVCONV"]:
            await self.bot.say("Player toggled. You're now using avconv.")
        else:
            await self.bot.say("Player toggled. You're now using ffmpeg.")
        self.save_settings()

    @audioset.command(pass_context=True, name="volume", no_pm=True)
    @checks.mod_or_permissions(manage_messages=True)
    async def audioset_volume(self, ctx, percent: int):
        """Sets the volume (0 - 100)"""
        server = ctx.message.server
        if percent >= 0 and percent <= 100:
            self.set_server_setting(server, "VOLUME", percent)
            await self.bot.say("Volume is now set at " + str(percent) +
                               ". It will take effect after the current"
                               " track.")
            self.save_settings()
        else:
            await self.bot.say("Volume must be between 0 and 100.")

    @audioset.command(pass_context=True, name="vote", no_pm=True)
    @checks.mod_or_permissions(manage_messages=True)
    async def audioset_vote(self, ctx, percent: int):
        """Percentage needed for the masses to skip songs."""
        server = ctx.message.server
        if percent < 0:
            await self.bot.say("Can't be less than zero.")
            return

        if percent > 100:
            percent = 100

        await self.bot.say("Vote percentage set to {}%".format(percent))
        self.set_server_setting(server, "VOTE_THRESHOLD", percent)
        self.save_settings()

    @commands.group(pass_context=True)
    async def audiostat(self, ctx):
        """General stats on audio stuff."""
        if ctx.invoked_subcommand is None:
            await send_cmd_help(ctx)
            return

    @audiostat.command(name="servers")
    async def audiostat_servers(self):
        """Number of servers currently playing."""

        count = self._player_count()

        await self.bot.say("Currently playing music in {} servers.".format(
            count))

    @commands.group(pass_context=True)
    async def cache(self, ctx):
        """Cache management tools."""
        if ctx.invoked_subcommand is None:
            await send_cmd_help(ctx)
            return

    @cache.command(name="dump")
    @checks.is_owner()
    async def cache_dump(self):
        """Dumps the cache."""
        dumped = self._dump_cache()
        await self.bot.say("Dumped {:.3f} MB of audio files.".format(dumped))

    @cache.command(name="minimum")
    async def cache_minimum(self):
        """Current minimum cache size, based on server count."""
        await self.bot.say("The cache will be at least {:.3f} MB".format(
            self._cache_min()))

    @cache.command(name="size")
    async def cache_size(self):
        """Current size of the cache."""
        await self.bot.say("Cache is currently at {:.3f} MB.".format(
            self._cache_size()))

    @commands.group(pass_context=True, hidden=True, no_pm=True)
    @checks.is_owner()
    async def disconnect(self, ctx):
        """Disconnects from voice channel in current server."""
        if ctx.invoked_subcommand is None:
            server = ctx.message.server
            await self._stop_and_disconnect(server)

    @disconnect.command(name="all", hidden=True, no_pm=True)
    async def disconnect_all(self):
        """Disconnects from all voice channels."""
        while len(list(self.bot.voice_clients)) != 0:
            vc = list(self.bot.voice_clients)[0]
            await self._stop_and_disconnect(vc.server)
        await self.bot.say("done.")

    @commands.command(hidden=True, pass_context=True, no_pm=True)
    @checks.is_owner()
    async def joinvoice(self, ctx):
        """Joins your voice channel"""
        author = ctx.message.author
        server = ctx.message.server
        voice_channel = author.voice_channel

        if voice_channel is not None:
            self._stop(server)

        await self._join_voice_channel(voice_channel)

    @commands.command(pass_context=True, no_pm=True)
    async def local(self, ctx, name):
        """Plays a local playlist"""
        server = ctx.message.server
        author = ctx.message.author
        voice_channel = author.voice_channel

        # Checking already connected, will join if not

        if not self.voice_connected(server):
            try:
                can_connect = self.has_connect_perm(author, server)
            except AuthorNotConnected:
                await self.bot.say("You must join a voice channel before I can"
                                   " play anything.")
                return
            if not can_connect:
                await self.bot.say("I don't have permissions to join your"
                                   " voice channel.")
            else:
                await self._join_voice_channel(voice_channel)
        else:  # We are connected but not to the right channel
            if self.voice_client(server).channel != voice_channel:
                pass  # TODO: Perms

        # Checking if playing in current server

        if self.is_playing(server):
            await self.bot.say("I'm already playing a song on this server!")
            return  # TODO: Possibly execute queue?

        # If not playing, spawn a downloader if it doesn't exist and begin
        #   downloading the next song

        if self.currently_downloading(server):
            await self.bot.say("I'm already downloading a file!")
            return

        lists = self._list_local_playlists()

        if not any(map(lambda l: os.path.split(l)[1] == name, lists)):
            await self.bot.say("Local playlist not found.")
            return

        self._play_local_playlist(server, name)

    @commands.command(pass_context=True, no_pm=True)
    async def pause(self, ctx):
        """Pauses the current song, `!resume` to continue."""
        server = ctx.message.server
        if not self.voice_connected(server):
            await self.bot.say("Not voice connected in this server.")
            return

        # We are connected somewhere
        voice_client = self.voice_client(server)

        if not hasattr(voice_client, 'audio_player'):
            await self.bot.say("Nothing playing, nothing to pause.")
        elif voice_client.audio_player.is_playing():
            voice_client.audio_player.pause()
            await self.bot.say("Paused.")
        else:
            await self.bot.say("Nothing playing, nothing to pause.")

    @commands.command(pass_context=True, no_pm=True)
    async def play(self, ctx, url):
        """Plays a song"""
        server = ctx.message.server
        author = ctx.message.author
        voice_channel = author.voice_channel

        # Checking if playing in current server

        if self.is_playing(server):
            await self.bot.say("I'm already playing a song on this server!")
            return  # TODO: Possibly execute queue?

        # Checking already connected, will join if not

        caller = inspect.currentframe().f_back.f_code.co_name

        if not self.voice_connected(server):
            try:
                can_connect = self.has_connect_perm(author, server)
            except AuthorNotConnected:
                await self.bot.say("You must join a voice channel before I can"
                                   " play anything.")
                return
            if not can_connect:
                await self.bot.say("I don't have permissions to join your"
                                   " voice channel.")
            else:
                await self._join_voice_channel(voice_channel)
        else:  # We are connected but not to the right channel
            if self.voice_client(server).channel != voice_channel:
                await self._stop_and_disconnect(server)
                await self._join_voice_channel(voice_channel)

        # If not playing, spawn a downloader if it doesn't exist and begin
        #   downloading the next song

        if self.currently_downloading(server):
            await self.bot.say("I'm already downloading a file!")
            return

        if caller != "yt_search":
            if not self._valid_playable_url(url):
                await self.bot.say("That's not a valid URL.")
                return
        else:
            url = "[SEARCH:]" + url
        self._clear_queue(server)
        self._stop_player(server)
        self._add_to_queue(server, url)

    @commands.command(pass_context=True, no_pm=True)
    async def prev(self, ctx):
        """Goes back to the last song."""
        # Current song is in NOW_PLAYING
        server = ctx.message.server

        if self.is_playing(server):
            curr_url = self._get_queue_nowplaying(server).webpage_url
            last_url = None
            if self._is_queue_playlist(server):
                # need to reorder queue
                try:
                    last_url = self.queue[server.id]["QUEUE"].pop()
                except IndexError:
                    pass

            log.debug("prev on sid {}, curr_url {}".format(server.id,
                                                           curr_url))

            self._addleft_to_queue(server, curr_url)
            if last_url:
                self._addleft_to_queue(server, last_url)
            self._set_queue_nowplaying(server, None)

            self.voice_client(server).audio_player.stop()

            await self.bot.say("Going back 1 song.")
        else:
            await self.bot.say("Not playing anything on this server.")

    @commands.command(pass_context=True, no_pm=True)
    async def sing(self, ctx):
        """Makes Red sing one of her songs"""
        ids = ("zGTkAVsrfg8", "cGMWL8cOeAU", "vFrjMq4aL-g", "WROI5WYBU_A",
               "41tIUr_ex3g", "f9O2Rjn1azc")
        url = "https://www.youtube.com/watch?v={}".format(choice(ids))
        await self.play.callback(self, ctx, url)

    @commands.command(name="yt", pass_context=True, no_pm=True)
    async def yt_search(self, ctx, *, search_terms: str):
        """Searches and plays a video from YouTube"""
        await self.play.callback(self, ctx, search_terms)

    @commands.group(pass_context=True, no_pm=True)
    async def playlist(self, ctx):
        """Playlist management/control."""
        if ctx.invoked_subcommand is None:
            await send_cmd_help(ctx)

    @playlist.command(pass_context=True, no_pm=True, name="add")
    async def playlist_add(self, ctx, name, url):
        """Add a YouTube or Soundcloud playlist."""
        server = ctx.message.server
        author = ctx.message.author
        if not self._valid_playlist_name(name) or len(name) > 25:
            await self.bot.say("That playlist name is invalid. It must only"
                               " contain alpha-numeric characters or _.")
            return

        if self._valid_playable_url(url):
            try:
                await self.bot.say("Enumerating song list...this could take"
                                   " a few moments.")
                songlist = await self._parse_playlist(url)
            except InvalidPlaylist:
                await self.bot.say("That playlist URL is invalid.")
                return

            playlist = self._make_playlist(author, url, songlist)
            # Returns a Playlist object

            playlist.name = name
            playlist.server = server

            self._save_playlist(server, name, playlist)
            await self.bot.say("Playlist '{}' saved.".format(name))
        else:
            await self.bot.say("That URL is not a valid Soundcloud or YouTube"
                               " playlist link. If you think this is in error"
                               " please let us know and we'll get it"
                               " fixed ASAP.")

    @playlist.command(pass_context=True, no_pm=True, name="append")
    async def playlist_append(self, ctx, name, url):
        """Appends to a playlist."""
        await self.bot.say("Not implemented.")

    # TODO: playlist_extend

    @playlist.command(pass_context=True, no_pm=True, name="list")
    async def playlist_list(self, ctx):
        """Lists all available playlists"""
        files = self._list_playlists(ctx.message.server)
        if files:
            msg = "```xl\n"
            for f in files:
                msg += "{}, ".format(f)
            msg = msg.strip(", ")
            msg += "```"
            await self.bot.say("Available playlists:\n{}".format(msg))
        else:
            await self.bot.says("There are no playlists.")

    @playlist.command(pass_context=True, no_pm=True, name="queue")
    async def playlist_queue(self, ctx, url):
        """Adds a song to the playlist loop.

        Does NOT write to disk."""
        server = ctx.message.server
        if not self.voice_connected(server):
            await self.bot.say("Not voice connected in this server.")
            return

        # We are connected somewhere
        if server.id not in self.queue:
            log.debug("Something went wrong, we're connected but have no"
                      " queue entry.")
            raise VoiceNotConnected("Something went wrong, we have no internal"
                                    " queue to modify. This should never"
                                    " happen.")

        # We have a queue to modify
        self._add_to_queue(server, url)

        await self.bot.say("Queued.")

    @playlist.command(pass_context=True, no_pm=True, name="remove")
    async def playlist_remove(self, ctx, name):
        """Deletes a saved playlist."""
        server = ctx.message.server

        if self._playlist_exists(server, name):
            self._delete_playlist(server, name)
            await self.bot.say("Playlist deleted.")
        else:
            await self.bot.say("Playlist not found.")

    @playlist.command(pass_context=True, no_pm=True, name="start")
    async def playlist_start(self, ctx, name):
        """Plays a playlist."""
        server = ctx.message.server
        voice_channel = ctx.message.author.voice_channel

        caller = inspect.currentframe().f_back.f_code.co_name

        if voice_channel is None:
            await self.bot.say("You must be in a voice channel to start a"
                               " playlist.")
            return

        if self._playlist_exists(server, name):
            # TODO: permissions checks...
            if not self.voice_connected(server):
                await self._join_voice_channel(voice_channel)
            self._clear_queue(server)
            playlist = self._load_playlist(server, name,
                                           local=self._playlist_exists_local(
                                               server, name))
            if caller == "playlist_start_mix":
                shuffle(playlist.playlist)

            self._play_playlist(server, playlist)
            await self.bot.say("Playlist queued.")
        else:
            await self.bot.say("That playlist does not exist.")

    @playlist.command(pass_context=True, no_pm=True, name="mix")
    async def playlist_start_mix(self, ctx, name):
        """Plays and mixes a playlist."""
        await self.playlist_start.callback(self, ctx, name)

    @commands.command(pass_context=True, no_pm=True, name="queue")
    async def _queue(self, ctx, url):
        """Queues a song to play next. Extended functionality in `!help`

        If you use `queue` when one song is playing, your new song will get
            added to the song loop (if running). If you use `queue` when a
            playlist is running, it will temporarily be played next and will
            NOT stay in the playlist loop."""
        server = ctx.message.server
        if not self.voice_connected(server):
            await self.bot.say("Not voice connected in this server.")
            return

        # We are connected somewhere
        if server.id not in self.queue:
            log.debug("Something went wrong, we're connected but have no"
                      " queue entry.")
            raise VoiceNotConnected("Something went wrong, we have no internal"
                                    " queue to modify. This should never"
                                    " happen.")

        if not self._valid_playable_url(url):
            await self.bot.say("Invalid URL.")
            return

        # We have a queue to modify
        if self.queue[server.id]["PLAYLIST"]:
            log.debug("queueing to the temp_queue for sid {}".format(
                server.id))
            self._add_to_temp_queue(server, url)
        else:
            log.debug("queueing to the actual queue for sid {}".format(
                server.id))
            self._add_to_queue(server, url)
        await self.bot.say("Queued.")

    @commands.group(pass_context=True, no_pm=True)
    async def repeat(self, ctx):
        """Toggles REPEAT"""
        server = ctx.message.server
        if ctx.invoked_subcommand is None:
            if self.is_playing(server):
                if self.queue[server.id]["REPEAT"]:
                    msg = "The queue is currently looping."
                else:
                    msg = "The queue is currently not looping."
                await self.bot.say(msg)
                await self.bot.say("Do `!repeat toggle` to change this.")
            else:
                await self.bot.say("Play something to see this setting.")

    @repeat.command(pass_context=True, no_pm=True, name="toggle")
    async def repeat_toggle(self, ctx):
        """Flips repeat setting."""
        server = ctx.message.server
        if not self.is_playing(server):
            await self.bot.say("I don't have a repeat setting to flip."
                               " Try playing something first.")
            return

        self._set_queue_repeat(server, not self.queue[server.id]["REPEAT"])
        repeat = self.queue[server.id]["REPEAT"]
        if repeat:
            await self.bot.say("Repeat toggled on.")
        else:
            await self.bot.say("Repeat toggled off.")

    @commands.command(pass_context=True, no_pm=True)
    async def resume(self, ctx):
        """Resumes a paused song or playlist"""
        server = ctx.message.server
        if not self.voice_connected(server):
            await self.bot.say("Not voice connected in this server.")
            return

        # We are connected somewhere
        voice_client = self.voice_client(server)

        if not hasattr(voice_client, 'audio_player'):
            await self.bot.say("Nothing paused, nothing to resume.")
        elif not voice_client.audio_player.is_done() and \
                not voice_client.audio_player.is_playing():
            voice_client.audio_player.resume()
            await self.bot.say("Resuming.")
        else:
            await self.bot.say("Nothing paused, nothing to resume.")

    @commands.command(pass_context=True, no_pm=True, name="shuffle")
    async def _shuffle(self, ctx):
        """Shuffles the current queue"""
        server = ctx.message.server
        if server.id not in self.queue:
            await self.bot.say("I have nothing in queue to shuffle.")
            return

        self._shuffle_queue(server)
        self._shuffle_temp_queue(server)

        await self.bot.say("Queues shuffled.")

    @commands.command(pass_context=True, no_pm=True)
    async def skip(self, ctx):
        """Skips the currently playing song"""
        server = ctx.message.server
        if self.is_playing(server):
            vc = self.voice_client(server)
            vc.audio_player.stop()
            await self.bot.say("Skipping...")
        else:
            await self.bot.say("Can't skip if I'm not playing.")

    @commands.command(pass_context=True, no_pm=True)
    async def song(self, ctx):
        """Info about the current song."""
        server = ctx.message.server
        if self.is_playing(server):
            song = self.queue[server.id]["NOW_PLAYING"]
            if song:
                msg = ("\n**Title:** {}\n**Author:** {}\n**Uploader:** {}\n"
                       "**Views:** {}\n\n<{}>".format(
                           song.title, song.creator, song.view_count,
                           song.webpage_url))
                await self.bot.say(msg.replace("**Author:** None\n", ""))
            else:
                await self.bot.say("I don't know what this song is either.")
        else:
            await self.bot.say("I'm not playing anything on this server.")

    @commands.command(pass_context=True)
    async def stop(self, ctx):
        """Stops a currently playing song or playlist. CLEARS QUEUE."""
        # TODO: All those fun checks for permissions
        server = ctx.message.server

        self._stop(server)

    def is_playing(self, server):
        if not self.voice_connected(server):
            return False
        if self.voice_client(server) is None:
            return False
        if not hasattr(self.voice_client(server), 'audio_player'):
            return False
        if self.voice_client(server).audio_player.is_done():
            return False
        return True

    async def cache_manager(self):
        while self == self.bot.get_cog("Audio"):
            if self._cache_too_large():
                # Our cache is too big, dumping
                log.debug("cache too large ({} > {}), dumping".format(
                    self._cache_size(), self._cache_max()))
                self._dump_cache()
            await asyncio.sleep(5)  # No need to run this every half second

    async def cache_scheduler(self):
        await asyncio.sleep(30)  # Extra careful

        self.bot.loop.create_task(self.cache_manager())

    def currently_downloading(self, server):
        if server.id in self.downloaders:
            if self.downloaders[server.id].is_alive():
                return True
        return False

    async def disconnect_timer(self):
        stop_times = {}
        while self == self.bot.get_cog('Audio'):
            for vc in self.bot.voice_clients:
                server = vc.server
                if not hasattr(vc, 'audio_player') and \
                        (server not in stop_times or
                         stop_times[server] is None):
                    log.debug("putting sid {} in stop loop, no player".format(
                        server.id))
                    stop_times[server] = int(time.time())

                if hasattr(vc, 'audio_player'):
                    if vc.audio_player.is_done() and \
                            (server not in stop_times or
                             stop_times[server] is None):
                        log.debug("putting sid {} in stop loop".format(
                            server.id))
                        stop_times[server] = int(time.time())
                    elif vc.audio_player.is_playing():
                        stop_times[server] = None

            for server in stop_times:
                if stop_times[server] and \
                        int(time.time()) - stop_times[server] > 300:
                    # 5 min not playing to d/c
                    log.debug("dcing from sid {} after 300s".format(server.id))
                    await self._disconnect_voice_client(server)
                    stop_times[server] = None
            await asyncio.sleep(5)

    def get_server_settings(self, server):
        try:
            sid = server.id
        except:
            sid = server

        if sid not in self.settings["SERVERS"]:
            self.settings["SERVERS"][sid] = {}
        ret = self.settings["SERVERS"][sid]

        for setting in self.server_specific_setting_keys:
            if setting not in ret:
                # Add the default
                ret[setting] = self.settings[setting]
                if setting.lower() == "volume" and ret[setting] <= 1:
                    ret[setting] *= 100
        # ^This will make it so that only users with an outdated config will
        # have their volume set * 100. In theory.
        self.save_settings()

        return ret

    def has_connect_perm(self, author, server):
        channel = author.voice_channel
        if channel is None:
            raise AuthorNotConnected
        if channel.permissions_for(server.me):
            return True
        return False

    async def queue_manager(self, sid):
        """This function assumes that there's something in the queue for us to
            play"""
        server = self.bot.get_server(sid)
        max_length = self.settings["MAX_LENGTH"]

        # This is a reference, or should be at least
        temp_queue = self.queue[server.id]["TEMP_QUEUE"]
        queue = self.queue[server.id]["QUEUE"]
        repeat = self.queue[server.id]["REPEAT"]
        last_song = self.queue[server.id]["NOW_PLAYING"]

        assert temp_queue is self.queue[server.id]["TEMP_QUEUE"]
        assert queue is self.queue[server.id]["QUEUE"]

        # _play handles creating the voice_client and player for us

        if not self.is_playing(server):
            log.debug("not playing anything on sid {}".format(server.id) +
                      ", attempting to start a new song.")
            if len(temp_queue) > 0:
                # Fake queue for irdumb's temp playlist songs
                log.debug("calling _play because temp_queue is non-empty")
                song = await self._play(sid, temp_queue.popleft())
            elif len(queue) > 0:  # We're in the normal queue
                url = queue.popleft()
                log.debug("calling _play on the normal queue")
                song = await self._play(sid, url)
                if repeat and last_song:
                    # TODO: stick NOW_PLAYING.url back into queue AFTER ending
                    queue.append(last_song.webpage_url)
            else:
                song = None
            self.queue[server.id]["NOW_PLAYING"] = song
            log.debug("set now_playing for sid {}".format(server.id))
        elif server.id in self.downloaders:
            # We're playing but we might be able to download a new song
            curr_dl = self.downloaders.get(server.id)
            if len(temp_queue) > 0:
                next_dl = Downloader(temp_queue.peekleft(),
                                     max_length)
            elif len(queue) > 0:
                next_dl = Downloader(queue.peekleft(), max_length)
            else:
                next_dl = None

            if next_dl is not None:
                # Download next song
                next_dl.start()
                await self._download_next(server, curr_dl, next_dl)

    async def queue_scheduler(self):
        while self == self.bot.get_cog('Audio'):
            tasks = []
            queue = copy.deepcopy(self.queue)
            for sid in queue:
                if len(queue[sid]["QUEUE"]) == 0 and \
                        len(queue[sid]["TEMP_QUEUE"]) == 0:
                    continue
                # log.debug("scheduler found a non-empty queue"
                #           " for sid: {}".format(sid))
                tasks.append(
                    self.bot.loop.create_task(self.queue_manager(sid)))
            completed = [t.done() for t in tasks]
            while not all(completed):
                completed = [t.done() for t in tasks]
                await asyncio.sleep(0.5)
            await asyncio.sleep(1)

    async def reload_monitor(self):
        while self == self.bot.get_cog('Audio'):
            await asyncio.sleep(0.5)

        for vc in self.bot.voice_clients:
            try:
                vc.audio_player.stop()
            except:
                pass

    def save_settings(self):
        fileIO('data/audio/settings.json', 'save', self.settings)

    def set_server_setting(self, server, key, value):
        if server.id not in self.settings["SERVERS"]:
            self.settings["SERVERS"][server.id] = {}
        self.settings["SERVERS"][server.id][key] = value

    def voice_client(self, server):
        return self.bot.voice_client_in(server)

    def voice_connected(self, server):
        if self.bot.is_voice_connected(server):
            return True
        return False

    async def voice_state_update(self, before, after):
        # Member objects
        if after is None:
            return
        server = after.server
        if server.id not in self.queue:
            return
        if after != server.me:
            return

        # Member is the bot

        if before.voice_channel != after.voice_channel:
            self._set_queue_channel(after.server, after.voice_channel)

        if before.mute != after.mute:
            vc = self.voice_client(server)
            if after.mute and vc.audio_player.is_playing():
                log.debug("Just got muted, pausing")
                vc.audio_player.pause()
            elif not after.mute and \
                    (not vc.audio_player.is_playing() and
                     not vc.audio_player.is_done()):
                log.debug("just got unmuted, resuming")
                vc.audio_player.resume()


def check_folders():
    folders = ("data/audio", "data/audio/cache", "data/audio/playlists",
               "data/audio/localtracks", "data/audio/sfx")
    for folder in folders:
        if not os.path.exists(folder):
            print("Creating " + folder + " folder...")
            os.makedirs(folder)


def check_files():
    default = {"VOLUME": 50, "MAX_LENGTH": 3700, "QUEUE_MODE": True,
               "MAX_CACHE": 0, "SOUNDCLOUD_CLIENT_ID": None,
               "TITLE_STATUS": True, "AVCONV": False, "VOTE_THRESHOLD": 50,
               "SERVERS": {}}
    settings_path = "data/audio/settings.json"

    if not os.path.isfile(settings_path):
        print("Creating default audio settings.json...")
        fileIO(settings_path, "save", default)
    else:  # consistency check
        current = fileIO(settings_path, "load")
        if current.keys() != default.keys():
            for key in default.keys():
                if key not in current.keys():
                    current[key] = default[key]
                    print(
                        "Adding " + str(key) + " field to audio settings.json")
            fileIO(settings_path, "save", current)


def setup(bot):
    check_folders()
    check_files()
    if youtube_dl is None:
        raise RuntimeError("You need to run `pip3 install youtube_dl`")
        return
    if opus is False:
        raise RuntimeError(
            "Your opus library's bitness must match your python installation's"
            " bitness. They both must be either 32bit or 64bit.")
        return
    elif opus is None:
        raise RuntimeError(
            "You need to install ffmpeg and opus. See \"https://github.com/"
            "Twentysix26/Red-DiscordBot/wiki/Requirements\"")
        return
    try:
        bot.voice_clients
    except AttributeError:
        raise discord.Forbidden(
            "Your discord.py is outdated. Update to the newest one with\npip3 "
            "install --upgrade git+https://github.com/Rapptz/discord.py@async")
    n = Audio(bot)  # Praise 26
    bot.add_cog(n)
    bot.add_listener(n.voice_state_update, 'on_voice_state_update')
    bot.loop.create_task(n.queue_scheduler())
    bot.loop.create_task(n.disconnect_timer())
    bot.loop.create_task(n.reload_monitor())
    bot.loop.create_task(n.cache_scheduler())<|MERGE_RESOLUTION|>--- conflicted
+++ resolved
@@ -451,14 +451,6 @@
 
         return song
 
-    def _list_local_playlists(self):
-        ret = []
-        for thing in os.listdir(self.local_playlist_path):
-            if os.path.isdir(os.path.join(self.local_playlist_path, thing)):
-                ret.append(thing)
-        log.debug("local playlists:\n\t{}".format(ret))
-        return ret
-
     def _is_queue_playlist(self, server):
         if server.id not in self.queue:
             return False
@@ -481,6 +473,14 @@
         except AttributeError:
             pass
 
+    def _list_local_playlists(self):
+        ret = []
+        for thing in os.listdir(self.local_playlist_path):
+            if os.path.isdir(os.path.join(self.local_playlist_path, thing)):
+                ret.append(thing)
+        log.debug("local playlists:\n\t{}".format(ret))
+        return ret
+
     def _list_playlists(self, server):
         try:
             server = server.id
@@ -490,24 +490,12 @@
         old_playlists = [f[:-4] for f in os.listdir(path)
                          if f.endswith(".txt")]
         path = os.path.join(path, server)
-<<<<<<< HEAD
-        new_playlists = [f[:-4] for f in os.listdir(path)
-                         if f.endswith(".txt")]
-=======
         if os.path.exists(path):
-            new_playlists = [f[:-4] for f in os.listdir(path) if f.endswith(".txt")]
+            new_playlists = [f[:-4] for f in os.listdir(path)
+                             if f.endswith(".txt")]
         else:
             new_playlists = []
->>>>>>> 53fcd73e
         return list(set(old_playlists + new_playlists))
-
-    def _list_local_playlists(self):
-        ret = []
-        for thing in os.listdir(self.local_playlist_path):
-            if os.path.isdir(os.path.join(self.local_playlist_path, thing)):
-                ret.append(thing)
-        log.debug("local playlists:\n\t{}".format(ret))
-        return ret
 
     def _load_playlist(self, server, name, local=True):
         try:
